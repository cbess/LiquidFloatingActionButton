#!/bin/sh
set -e

echo "mkdir -p ${CONFIGURATION_BUILD_DIR}/${FRAMEWORKS_FOLDER_PATH}"
mkdir -p "${CONFIGURATION_BUILD_DIR}/${FRAMEWORKS_FOLDER_PATH}"

SWIFT_STDLIB_PATH="${DT_TOOLCHAIN_DIR}/usr/lib/swift/${PLATFORM_NAME}"

install_framework()
{
  if [ -r "${BUILT_PRODUCTS_DIR}/$1" ]; then
    local source="${BUILT_PRODUCTS_DIR}/$1"
  elif [ -r "${BUILT_PRODUCTS_DIR}/$(basename "$1")" ]; then
    local source="${BUILT_PRODUCTS_DIR}/$(basename "$1")"
  elif [ -r "$1" ]; then
    local source="$1"
  fi

  local destination="${CONFIGURATION_BUILD_DIR}/${FRAMEWORKS_FOLDER_PATH}"

  if [ -L "${source}" ]; then
      echo "Symlinked..."
      source="$(readlink "${source}")"
  fi

  # use filter instead of exclude so missing patterns dont' throw errors
  echo "rsync -av --filter \"- CVS/\" --filter \"- .svn/\" --filter \"- .git/\" --filter \"- .hg/\" --filter \"- Headers\" --filter \"- PrivateHeaders\" --filter \"- Modules\" \"${source}\" \"${destination}\""
  rsync -av --filter "- CVS/" --filter "- .svn/" --filter "- .git/" --filter "- .hg/" --filter "- Headers" --filter "- PrivateHeaders" --filter "- Modules" "${source}" "${destination}"

  local basename
  basename="$(basename -s .framework "$1")"
  binary="${destination}/${basename}.framework/${basename}"
  if ! [ -r "$binary" ]; then
    binary="${destination}/${basename}"
  fi

  # Strip invalid architectures so "fat" simulator / device frameworks work on device
  if [[ "$(file "$binary")" == *"dynamically linked shared library"* ]]; then
    strip_invalid_archs "$binary"
  fi

  # Resign the code if required by the build settings to avoid unstable apps
  code_sign_if_enabled "${destination}/$(basename "$1")"

<<<<<<< HEAD
  # Embed linked Swift runtime libraries
  local swift_runtime_libs
  swift_runtime_libs=$(xcrun otool -LX "$binary" | grep --color=never @rpath/libswift | sed -E s/@rpath\\/\(.+dylib\).*/\\1/g | uniq -u  && exit ${PIPESTATUS[0]})
  for lib in $swift_runtime_libs; do
    echo "rsync -auv \"${SWIFT_STDLIB_PATH}/${lib}\" \"${destination}\""
    rsync -auv "${SWIFT_STDLIB_PATH}/${lib}" "${destination}"
    code_sign_if_enabled "${destination}/${lib}"
  done
=======
  # Embed linked Swift runtime libraries. No longer necessary as of Xcode 7.
  if [ "${XCODE_VERSION_MAJOR}" -lt 7 ]; then
    local swift_runtime_libs
    swift_runtime_libs=$(xcrun otool -LX "$binary" | grep --color=never @rpath/libswift | sed -E s/@rpath\\/\(.+dylib\).*/\\1/g | uniq -u  && exit ${PIPESTATUS[0]})
    for lib in $swift_runtime_libs; do
      echo "rsync -auv \"${SWIFT_STDLIB_PATH}/${lib}\" \"${destination}\""
      rsync -auv "${SWIFT_STDLIB_PATH}/${lib}" "${destination}"
      code_sign_if_enabled "${destination}/${lib}"
    done
  fi
>>>>>>> 25de77f2
}

# Signs a framework with the provided identity
code_sign_if_enabled() {
  if [ -n "${EXPANDED_CODE_SIGN_IDENTITY}" -a "${CODE_SIGNING_REQUIRED}" != "NO" -a "${CODE_SIGNING_ALLOWED}" != "NO" ]; then
    # Use the current code_sign_identitiy
    echo "Code Signing $1 with Identity ${EXPANDED_CODE_SIGN_IDENTITY_NAME}"
    echo "/usr/bin/codesign --force --sign ${EXPANDED_CODE_SIGN_IDENTITY} --preserve-metadata=identifier,entitlements \"$1\""
    /usr/bin/codesign --force --sign ${EXPANDED_CODE_SIGN_IDENTITY} --preserve-metadata=identifier,entitlements "$1"
  fi
}

# Strip invalid architectures
strip_invalid_archs() {
  binary="$1"
  # Get architectures for current file
  archs="$(lipo -info "$binary" | rev | cut -d ':' -f1 | rev)"
  stripped=""
  for arch in $archs; do
    if ! [[ "${VALID_ARCHS}" == *"$arch"* ]]; then
      # Strip non-valid architectures in-place
      lipo -remove "$arch" -output "$binary" "$binary" || exit 1
      stripped="$stripped $arch"
    fi
  done
  if [[ "$stripped" ]]; then
    echo "Stripped $binary of architectures:$stripped"
  fi
}


if [[ "$CONFIGURATION" == "Debug" ]]; then
  install_framework "Pods-LiquidFloatingActionButton_Example/LiquidFloatingActionButton.framework"
<<<<<<< HEAD
fi
if [[ "$CONFIGURATION" == "Release" ]]; then
  install_framework "Pods-LiquidFloatingActionButton_Example/LiquidFloatingActionButton.framework"
=======
  install_framework "Pods-LiquidFloatingActionButton_Example/SnapKit.framework"
fi
if [[ "$CONFIGURATION" == "Release" ]]; then
  install_framework "Pods-LiquidFloatingActionButton_Example/LiquidFloatingActionButton.framework"
  install_framework "Pods-LiquidFloatingActionButton_Example/SnapKit.framework"
>>>>>>> 25de77f2
fi<|MERGE_RESOLUTION|>--- conflicted
+++ resolved
@@ -42,16 +42,6 @@
   # Resign the code if required by the build settings to avoid unstable apps
   code_sign_if_enabled "${destination}/$(basename "$1")"
 
-<<<<<<< HEAD
-  # Embed linked Swift runtime libraries
-  local swift_runtime_libs
-  swift_runtime_libs=$(xcrun otool -LX "$binary" | grep --color=never @rpath/libswift | sed -E s/@rpath\\/\(.+dylib\).*/\\1/g | uniq -u  && exit ${PIPESTATUS[0]})
-  for lib in $swift_runtime_libs; do
-    echo "rsync -auv \"${SWIFT_STDLIB_PATH}/${lib}\" \"${destination}\""
-    rsync -auv "${SWIFT_STDLIB_PATH}/${lib}" "${destination}"
-    code_sign_if_enabled "${destination}/${lib}"
-  done
-=======
   # Embed linked Swift runtime libraries. No longer necessary as of Xcode 7.
   if [ "${XCODE_VERSION_MAJOR}" -lt 7 ]; then
     local swift_runtime_libs
@@ -62,7 +52,6 @@
       code_sign_if_enabled "${destination}/${lib}"
     done
   fi
->>>>>>> 25de77f2
 }
 
 # Signs a framework with the provided identity
@@ -96,15 +85,9 @@
 
 if [[ "$CONFIGURATION" == "Debug" ]]; then
   install_framework "Pods-LiquidFloatingActionButton_Example/LiquidFloatingActionButton.framework"
-<<<<<<< HEAD
-fi
-if [[ "$CONFIGURATION" == "Release" ]]; then
-  install_framework "Pods-LiquidFloatingActionButton_Example/LiquidFloatingActionButton.framework"
-=======
   install_framework "Pods-LiquidFloatingActionButton_Example/SnapKit.framework"
 fi
 if [[ "$CONFIGURATION" == "Release" ]]; then
   install_framework "Pods-LiquidFloatingActionButton_Example/LiquidFloatingActionButton.framework"
   install_framework "Pods-LiquidFloatingActionButton_Example/SnapKit.framework"
->>>>>>> 25de77f2
 fi