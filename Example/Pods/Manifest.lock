--- conflicted
+++ resolved
@@ -1,10 +1,6 @@
 PODS:
-<<<<<<< HEAD
   - LiquidFloatingActionButton (0.1.2)
-=======
-  - LiquidFloatingActionButton (0.1.1)
   - SnapKit (0.20.0)
->>>>>>> 25de77f2
 
 DEPENDENCIES:
   - LiquidFloatingActionButton (from `../`)
@@ -15,13 +11,7 @@
     :path: ../
 
 SPEC CHECKSUMS:
-<<<<<<< HEAD
-  LiquidFloatingActionButton: 438a98371cfba6856ef37a40c106a75462b237b9
-
-COCOAPODS: 0.39.0.beta.4
-=======
-  LiquidFloatingActionButton: dcdae1e59eb07eccbf60c027001a4d6731c345c9
+  LiquidFloatingActionButton: 12ed6f642365142f85c73eaebef8c40b6590511e
   SnapKit: 5fce3c1bbbf1fbd31de9aa92f33eb9fa03f15650
 
-COCOAPODS: 0.39.0
->>>>>>> 25de77f2
+COCOAPODS: 0.39.0