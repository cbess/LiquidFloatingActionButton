--- conflicted
+++ resolved
@@ -1,6 +1,6 @@
 <?xml version="1.0" encoding="UTF-8"?>
 <Scheme
-   LastUpgradeVersion = "0730"
+   LastUpgradeVersion = "0700"
    version = "1.3">
    <BuildAction
       parallelizeBuildables = "YES"
@@ -13,40 +13,24 @@
             buildForProfiling = "YES"
             buildForArchiving = "YES">
             <BuildableReference
-<<<<<<< HEAD
                BuildableIdentifier = 'primary'
-               BlueprintIdentifier = 'FA33823E688B6651D050C768'
+               BlueprintIdentifier = '9440F690AC65D6A1887E5833'
                BlueprintName = 'LiquidFloatingActionButton'
                ReferencedContainer = 'container:Pods.xcodeproj'
                BuildableName = 'LiquidFloatingActionButton.framework'>
-=======
-               BuildableIdentifier = "primary"
-               BlueprintIdentifier = "ECB4143196184B0E0EA02182DB2B9CCA"
-               BuildableName = "LiquidFloatingActionButton.framework"
-               BlueprintName = "LiquidFloatingActionButton"
-               ReferencedContainer = "container:Pods.xcodeproj">
->>>>>>> 25de77f2
             </BuildableReference>
          </BuildActionEntry>
       </BuildActionEntries>
    </BuildAction>
    <TestAction
-      buildConfiguration = "Debug"
       selectedDebuggerIdentifier = "Xcode.DebuggerFoundation.Debugger.LLDB"
       selectedLauncherIdentifier = "Xcode.DebuggerFoundation.Launcher.LLDB"
-<<<<<<< HEAD
       shouldUseLaunchSchemeArgsEnv = "YES"
       buildConfiguration = "Debug">
-=======
-      shouldUseLaunchSchemeArgsEnv = "YES">
-      <Testables>
-      </Testables>
->>>>>>> 25de77f2
       <AdditionalOptions>
       </AdditionalOptions>
    </TestAction>
    <LaunchAction
-      buildConfiguration = "Debug"
       selectedDebuggerIdentifier = "Xcode.DebuggerFoundation.Debugger.LLDB"
       selectedLauncherIdentifier = "Xcode.DebuggerFoundation.Launcher.LLDB"
       launchStyle = "0"
@@ -56,32 +40,15 @@
       debugServiceExtension = "internal"
       buildConfiguration = "Debug"
       allowLocationSimulation = "YES">
-      <MacroExpansion>
-         <BuildableReference
-            BuildableIdentifier = "primary"
-            BlueprintIdentifier = "ECB4143196184B0E0EA02182DB2B9CCA"
-            BuildableName = "LiquidFloatingActionButton.framework"
-            BlueprintName = "LiquidFloatingActionButton"
-            ReferencedContainer = "container:Pods.xcodeproj">
-         </BuildableReference>
-      </MacroExpansion>
       <AdditionalOptions>
       </AdditionalOptions>
    </LaunchAction>
    <ProfileAction
-<<<<<<< HEAD
       savedToolIdentifier = ""
       useCustomWorkingDirectory = "NO"
       debugDocumentVersioning = "YES"
       buildConfiguration = "Release"
       shouldUseLaunchSchemeArgsEnv = "YES">
-=======
-      buildConfiguration = "Release"
-      shouldUseLaunchSchemeArgsEnv = "YES"
-      savedToolIdentifier = ""
-      useCustomWorkingDirectory = "NO"
-      debugDocumentVersioning = "YES">
->>>>>>> 25de77f2
    </ProfileAction>
    <AnalyzeAction
       buildConfiguration = "Debug">
