//
//  ViewController.swift
//  LiquidFloatingActionButton
//
//  Created by Takuma Yoshida on 08/25/2015.
//  Copyright (c) 2015 Takuma Yoshida. All rights reserved.
//

import UIKit
import SnapKit
import LiquidFloatingActionButton

public class CustomCell : LiquidFloatingCell {
    var name: String = "sample"
    
    init(icon: UIImage, name: String) {
        self.name = name
        super.init(icon: icon)
    }

    required public init?(coder aDecoder: NSCoder) {
        fatalError("init(coder:) has not been implemented")
    }

    public override func setupView(view: UIView) {
        super.setupView(view)
        let label = UILabel()
        label.text = name
        label.textColor = UIColor.whiteColor()
        label.font = UIFont(name: "Helvetica-Neue", size: 12)
        addSubview(label)
        label.snp_makeConstraints { make in
            make.left.equalTo(self).offset(-80)
            make.width.equalTo(75)
            make.top.height.equalTo(self)
        }
    }
}

public class CustomDrawingActionButton: LiquidFloatingActionButton {
    
    override public func createPlusLayer(frame: CGRect) -> CAShapeLayer {
        
        let plusLayer = CAShapeLayer()
        plusLayer.lineCap = kCALineCapRound
        plusLayer.strokeColor = UIColor.whiteColor().CGColor
        plusLayer.lineWidth = 3.0
        
        let w = frame.width
        let h = frame.height
        
        let points = [
            (CGPoint(x: w * 0.25, y: h * 0.35), CGPoint(x: w * 0.75, y: h * 0.35)),
            (CGPoint(x: w * 0.25, y: h * 0.5), CGPoint(x: w * 0.75, y: h * 0.5)),
            (CGPoint(x: w * 0.25, y: h * 0.65), CGPoint(x: w * 0.75, y: h * 0.65))
        ]
        
        let path = UIBezierPath()
        for (start, end) in points {
            path.moveToPoint(start)
            path.addLineToPoint(end)
        }
        
        plusLayer.path = path.CGPath
        
        return plusLayer
    }
}

class ViewController: UIViewController, LiquidFloatingActionButtonDataSource, LiquidFloatingActionButtonDelegate {
    
    var cells: [LiquidFloatingCell] = []
    var floatingActionButton: LiquidFloatingActionButton!

    override func viewDidLoad() {
        super.viewDidLoad()
        
//        self.view.backgroundColor = UIColor(red: 55 / 255.0, green: 55 / 255.0, blue: 55 / 255.0, alpha: 1.0)
        // Do any additional setup after loading the view, typically from a nib.
        let createButton: (CGRect, LiquidFloatingActionButtonAnimateStyle) -> LiquidFloatingActionButton = { (frame, style) in
            let floatingActionButton = CustomDrawingActionButton(frame: frame)
            floatingActionButton.animateStyle = style
            floatingActionButton.dataSource = self
            floatingActionButton.delegate = self
            return floatingActionButton
        }
        
        let cellFactory: (String) -> LiquidFloatingCell = { (iconName) in
            let cell = LiquidFloatingCell(icon: UIImage(named: iconName)!)
            return cell
        }
        let customCellFactory: (String) -> LiquidFloatingCell = { (iconName) in
            let cell = CustomCell(icon: UIImage(named: iconName)!, name: iconName)
            return cell
        }
        cells.append(cellFactory("ic_cloud"))
        cells.append(customCellFactory("ic_system"))
        cells.append(cellFactory("ic_place"))
        
        let floatingFrame = CGRect(x: self.view.frame.width - 56 - 16, y: self.view.frame.height - 56 - 16, width: 56, height: 56)
        let bottomRightButton = createButton(floatingFrame, .Up)
        
        let image = UIImage(named: "ic_art")
        bottomRightButton.image = image
        
        let floatingFrame2 = CGRect(x: 16, y: 16, width: 56, height: 56)
        let topLeftButton = createButton(floatingFrame2, .Down)

        self.view.addSubview(bottomRightButton)
        self.view.addSubview(topLeftButton)
    }

    override func didReceiveMemoryWarning() {
        super.didReceiveMemoryWarning()
        // Dispose of any resources that can be recreated.
    }

    func numberOfCells(liquidFloatingActionButton: LiquidFloatingActionButton) -> Int {
        return cells.count
    }
    
    func cellForIndex(index: Int) -> LiquidFloatingCell {
        return cells[index]
    }
    
    func liquidFloatingActionButton(liquidFloatingActionButton: LiquidFloatingActionButton, didSelectItemAtIndex index: Int) {
<<<<<<< HEAD
        print("did Tapped! \(index)")
=======
        println("did Tapped! \(index)")
>>>>>>> 6c5883a1
        liquidFloatingActionButton.close()
    }

}<|MERGE_RESOLUTION|>--- conflicted
+++ resolved
@@ -124,11 +124,7 @@
     }
     
     func liquidFloatingActionButton(liquidFloatingActionButton: LiquidFloatingActionButton, didSelectItemAtIndex index: Int) {
-<<<<<<< HEAD
         print("did Tapped! \(index)")
-=======
-        println("did Tapped! \(index)")
->>>>>>> 6c5883a1
         liquidFloatingActionButton.close()
     }
 
